"""
This is a echo bot.
It echoes any incoming text messages.
"""

import logging

from aiogram import Bot, Dispatcher, executor, types

API_TOKEN = "BOT TOKEN HERE"

# Configure logging
logging.basicConfig(level=logging.INFO)

# Initialize bot and dispatcher
bot = Bot(token=API_TOKEN)
dp = Dispatcher(bot)


@dp.message_handler(commands=["start", "help"])
async def send_welcome(message: types.Message):
    """
    This handler will be called when user sends `/start` or `/help` command
    """
    await message.reply("Hi!\nI'm EchoBot!\nPowered by aiogram.")


@dp.message_handler(regexp="(^cat[s]?$|puss)")
async def cats(message: types.Message):
<<<<<<< HEAD
    with open("data/cats.jpg", "rb") as photo:
        await bot.send_photo(
            message.chat.id,
            photo,
            caption="Cats is here 😺",
            reply_to_message_id=message.message_id,
        )
=======
    with open('data/cats.jpg', 'rb') as photo:
        '''
        # Old fashioned way:
        await bot.send_photo(
            message.chat.id,
            photo,
            caption='Cats are here 😺',
            reply_to_message_id=message.message_id,
        )
        '''

        await message.reply_photo(photo, caption='Cats are here 😺')
>>>>>>> d5f5cea6


@dp.message_handler()
async def echo(message: types.Message):
    # old style:
    # await bot.send_message(message.chat.id, message.text)

    await message.reply(message.text, reply=False)


if __name__ == "__main__":
    executor.start_polling(dp, skip_updates=True)<|MERGE_RESOLUTION|>--- conflicted
+++ resolved
@@ -7,7 +7,7 @@
 
 from aiogram import Bot, Dispatcher, executor, types
 
-API_TOKEN = "BOT TOKEN HERE"
+API_TOKEN = 'BOT TOKEN HERE'
 
 # Configure logging
 logging.basicConfig(level=logging.INFO)
@@ -17,7 +17,7 @@
 dp = Dispatcher(bot)
 
 
-@dp.message_handler(commands=["start", "help"])
+@dp.message_handler(commands=['start', 'help'])
 async def send_welcome(message: types.Message):
     """
     This handler will be called when user sends `/start` or `/help` command
@@ -25,17 +25,8 @@
     await message.reply("Hi!\nI'm EchoBot!\nPowered by aiogram.")
 
 
-@dp.message_handler(regexp="(^cat[s]?$|puss)")
+@dp.message_handler(regexp='(^cat[s]?$|puss)')
 async def cats(message: types.Message):
-<<<<<<< HEAD
-    with open("data/cats.jpg", "rb") as photo:
-        await bot.send_photo(
-            message.chat.id,
-            photo,
-            caption="Cats is here 😺",
-            reply_to_message_id=message.message_id,
-        )
-=======
     with open('data/cats.jpg', 'rb') as photo:
         '''
         # Old fashioned way:
@@ -48,7 +39,6 @@
         '''
 
         await message.reply_photo(photo, caption='Cats are here 😺')
->>>>>>> d5f5cea6
 
 
 @dp.message_handler()
@@ -59,5 +49,5 @@
     await message.reply(message.text, reply=False)
 
 
-if __name__ == "__main__":
+if __name__ == '__main__':
     executor.start_polling(dp, skip_updates=True)