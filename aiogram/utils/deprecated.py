import asyncio
import inspect
import warnings
import functools
from typing import Callable


def deprecated(reason, stacklevel=2) -> Callable:
    """
    This is a decorator which can be used to mark functions
    as deprecated. It will result in a warning being emitted
    when the function is used.

    Source: https://stackoverflow.com/questions/2536307/decorators-in-the-python-standard-lib-deprecated-specifically
    """

    if isinstance(reason, str):

        # The @deprecated is used with a 'reason'.
        #
        # .. code-block:: python
        #
        #    @deprecated("please, use another function")
        #    def old_function(x, y):
        #      pass

        def decorator(func):

            if inspect.isclass(func):
                msg = "Call to deprecated class {name} ({reason})."
            else:
                msg = "Call to deprecated function {name} ({reason})."

            @functools.wraps(func)
            def wrapper(*args, **kwargs):
<<<<<<< HEAD
                warn_deprecated(msg.format(name=func.__name__, reason=reason))
                warnings.simplefilter("default", DeprecationWarning)
=======
                warn_deprecated(msg.format(name=func.__name__, reason=reason), stacklevel=stacklevel)
                warnings.simplefilter('default', DeprecationWarning)
>>>>>>> d5f5cea6
                return func(*args, **kwargs)

            return wrapper

        return decorator

    if inspect.isclass(reason) or inspect.isfunction(reason):

        # The @deprecated is used without any 'reason'.
        #
        # .. code-block:: python
        #
        #    @deprecated
        #    def old_function(x, y):
        #      pass

        func1 = reason

        if inspect.isclass(func1):
            msg1 = "Call to deprecated class {name}."
        else:
            msg1 = "Call to deprecated function {name}."

        @functools.wraps(func1)
        def wrapper1(*args, **kwargs):
            warn_deprecated(msg1.format(name=func1.__name__), stacklevel=stacklevel)
            return func1(*args, **kwargs)

        return wrapper1

    raise TypeError(repr(type(reason)))


def warn_deprecated(message, warning=DeprecationWarning, stacklevel=2):
    warnings.simplefilter("always", warning)
    warnings.warn(message, category=warning, stacklevel=stacklevel)
<<<<<<< HEAD
    warnings.simplefilter("default", warning)
=======
    warnings.simplefilter('default', warning)


def renamed_argument(old_name: str, new_name: str, until_version: str, stacklevel: int = 3):
    """
    A meta-decorator to mark an argument as deprecated.

    .. code-block:: python3

        @renamed_argument("chat", "chat_id", "3.0")  # stacklevel=3 by default
        @renamed_argument("user", "user_id", "3.0", stacklevel=4)
        def some_function(user_id, chat_id=None):
            print(f"user_id={user_id}, chat_id={chat_id}")

        some_function(user=123)  #  prints 'user_id=123, chat_id=None' with warning
        some_function(123)  #  prints 'user_id=123, chat_id=None' without warning
        some_function(user_id=123)  #  prints 'user_id=123, chat_id=None' without warning


    :param old_name:
    :param new_name:
    :param until_version: the version in which the argument is scheduled to be removed
    :param stacklevel: leave it to default if it's the first decorator used.
    Increment with any new decorator used.
    :return: decorator
    """

    def decorator(func):
        if asyncio.iscoroutinefunction(func):
            @functools.wraps(func)
            async def wrapped(*args, **kwargs):
                if old_name in kwargs:
                    warn_deprecated(f"In coroutine '{func.__name__}' argument '{old_name}' "
                                    f"is renamed to '{new_name}' "
                                    f"and will be removed in aiogram {until_version}",
                                    stacklevel=stacklevel)
                    kwargs.update(
                        {
                            new_name: kwargs[old_name],
                        }
                    )
                    kwargs.pop(old_name)
                return await func(*args, **kwargs)
        else:
            @functools.wraps(func)
            def wrapped(*args, **kwargs):
                if old_name in kwargs:
                    warn_deprecated(f"In function `{func.__name__}` argument `{old_name}` "
                                    f"is renamed to `{new_name}` "
                                    f"and will be removed in aiogram {until_version}",
                                    stacklevel=stacklevel)
                    kwargs.update(
                        {
                            new_name: kwargs[old_name],
                        }
                    )
                    kwargs.pop(old_name)
                return func(*args, **kwargs)

        return wrapped

    return decorator
>>>>>>> d5f5cea6
<|MERGE_RESOLUTION|>--- conflicted
+++ resolved
@@ -33,13 +33,8 @@
 
             @functools.wraps(func)
             def wrapper(*args, **kwargs):
-<<<<<<< HEAD
-                warn_deprecated(msg.format(name=func.__name__, reason=reason))
-                warnings.simplefilter("default", DeprecationWarning)
-=======
                 warn_deprecated(msg.format(name=func.__name__, reason=reason), stacklevel=stacklevel)
                 warnings.simplefilter('default', DeprecationWarning)
->>>>>>> d5f5cea6
                 return func(*args, **kwargs)
 
             return wrapper
@@ -74,11 +69,8 @@
 
 
 def warn_deprecated(message, warning=DeprecationWarning, stacklevel=2):
-    warnings.simplefilter("always", warning)
+    warnings.simplefilter('always', warning)
     warnings.warn(message, category=warning, stacklevel=stacklevel)
-<<<<<<< HEAD
-    warnings.simplefilter("default", warning)
-=======
     warnings.simplefilter('default', warning)
 
 
@@ -140,5 +132,4 @@
 
         return wrapped
 
-    return decorator
->>>>>>> d5f5cea6
+    return decorator