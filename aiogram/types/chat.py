from __future__ import annotations

import asyncio
import datetime
import typing

from ..utils import helper, markdown
from . import base, fields
from .chat_member import ChatMember
from .chat_permissions import ChatPermissions
from .chat_photo import ChatPhoto
from .input_file import InputFile


class Chat(base.TelegramObject):
    """
    This object represents a chat.

    https://core.telegram.org/bots/api#chat
    """
    id: base.Integer = fields.Field()
    type: base.String = fields.Field()
    title: base.String = fields.Field()
    username: base.String = fields.Field()
    first_name: base.String = fields.Field()
    last_name: base.String = fields.Field()
    all_members_are_administrators: base.Boolean = fields.Field()
    photo: ChatPhoto = fields.Field(base=ChatPhoto)
    description: base.String = fields.Field()
    invite_link: base.String = fields.Field()
    pinned_message: 'Message' = fields.Field(base='Message')
    permissions: ChatPermissions = fields.Field(base=ChatPermissions)
    slow_mode_delay: base.Integer = fields.Field()
    sticker_set_name: base.String = fields.Field()
    can_set_sticker_set: base.Boolean = fields.Field()

    def __hash__(self):
        return self.id

    @property
    def full_name(self) -> base.String:
        if self.type == ChatType.PRIVATE:
            full_name = self.first_name
            if self.last_name:
                full_name += ' ' + self.last_name
            return full_name
        return self.title

    @property
    def mention(self) -> typing.Union[base.String, None]:
        """
        Get mention if a Chat has a username, or get full name if this is a Private Chat, otherwise None is returned
        """
        if self.username:
            return '@' + self.username
        if self.type == ChatType.PRIVATE:
            return self.full_name
        return None

    @property
    def user_url(self) -> base.String:
        if self.type != ChatType.PRIVATE:
            raise TypeError('`user_url` property is only available in private chats!')

        return f"tg://user?id={self.id}"

    def get_mention(self, name=None, as_html=True) -> base.String:
        if name is None:
            name = self.mention
        if as_html:
            return markdown.hlink(name, self.user_url)
        return markdown.link(name, self.user_url)

    async def get_url(self) -> base.String:
        """
        Use this method to get chat link.
        Private chat returns user link.
        Other chat types return either username link (if they are public) or invite link (if they are private).
        :return: link
        :rtype: :obj:`base.String`
        """
        if self.type == ChatType.PRIVATE:
            return f"tg://user?id={self.id}"

        if self.username:
            return f'https://t.me/{self.username}'

        if self.invite_link:
            return self.invite_link

        await self.update_chat()
        return self.invite_link

    async def update_chat(self):
        """
        User this method to update Chat data

        :return: None
        """
        other = await self.bot.get_chat(self.id)

        for key, value in other:
            self[key] = value

    async def set_photo(self, photo: InputFile) -> base.Boolean:
        """
        Use this method to set a new profile photo for the chat. Photos can't be changed for private chats.
        The bot must be an administrator in the chat for this to work and must have the appropriate admin rights.

        Note: In regular groups (non-supergroups), this method will only work if the ‘All Members Are Admins’
        setting is off in the target group.

        Source: https://core.telegram.org/bots/api#setchatphoto

        :param photo: New chat photo, uploaded using multipart/form-data
        :type photo: :obj:`base.InputFile`
        :return: Returns True on success.
        :rtype: :obj:`base.Boolean`
        """
        return await self.bot.set_chat_photo(self.id, photo)

    async def delete_photo(self) -> base.Boolean:
        """
        Use this method to delete a chat photo. Photos can't be changed for private chats.
        The bot must be an administrator in the chat for this to work and must have the appropriate admin rights.

        Note: In regular groups (non-supergroups), this method will only work if the ‘All Members Are Admins’
        setting is off in the target group.

        Source: https://core.telegram.org/bots/api#deletechatphoto

        :return: Returns True on success.
        :rtype: :obj:`base.Boolean`
        """
        return await self.bot.delete_chat_photo(self.id)

    async def set_title(self, title: base.String) -> base.Boolean:
        """
        Use this method to change the title of a chat. Titles can't be changed for private chats.
        The bot must be an administrator in the chat for this to work and must have the appropriate admin rights.

        Note: In regular groups (non-supergroups), this method will only work if the ‘All Members Are Admins’
        setting is off in the target group.

        Source: https://core.telegram.org/bots/api#setchattitle

        :param title: New chat title, 1-255 characters
        :type title: :obj:`base.String`
        :return: Returns True on success.
        :rtype: :obj:`base.Boolean`
        """
        return await self.bot.set_chat_title(self.id, title)

    async def set_description(self, description: base.String) -> base.Boolean:
        """
        Use this method to change the description of a supergroup or a channel.
        The bot must be an administrator in the chat for this to work and must have the appropriate admin rights.

        Source: https://core.telegram.org/bots/api#setchatdescription

        :param description: New chat description, 0-255 characters
        :type description: :obj:`typing.Union[base.String, None]`
        :return: Returns True on success.
        :rtype: :obj:`base.Boolean`
        """
        return await self.bot.delete_chat_description(self.id, description)

    async def kick(self, user_id: base.Integer,
                   until_date: typing.Union[base.Integer, datetime.datetime, datetime.timedelta, None] = None) -> base.Boolean:
        """
        Use this method to kick a user from a group, a supergroup or a channel.
        In the case of supergroups and channels, the user will not be able to return to the group
        on their own using invite links, etc., unless unbanned first.

        The bot must be an administrator in the chat for this to work and must have the appropriate admin rights.

        Note: In regular groups (non-supergroups), this method will only work if the ‘All Members Are Admins’ setting
        is off in the target group.
        Otherwise members may only be removed by the group's creator or by the member that added them.

        Source: https://core.telegram.org/bots/api#kickchatmember

        :param user_id: Unique identifier of the target user
        :type user_id: :obj:`base.Integer`
        :param until_date: Date when the user will be unbanned, unix time.
        :type until_date: :obj:`typing.Union[base.Integer, None]`
        :return: Returns True on success.
        :rtype: :obj:`base.Boolean`
        """
        return await self.bot.kick_chat_member(self.id, user_id=user_id, until_date=until_date)

    async def unban(self, user_id: base.Integer) -> base.Boolean:
        """
        Use this method to unban a previously kicked user in a supergroup or channel. `
        The user will not return to the group or channel automatically, but will be able to join via link, etc.

        The bot must be an administrator for this to work.

        Source: https://core.telegram.org/bots/api#unbanchatmember

        :param user_id: Unique identifier of the target user
        :type user_id: :obj:`base.Integer`
        :return: Returns True on success.
        :rtype: :obj:`base.Boolean`
        """
        return await self.bot.unban_chat_member(self.id, user_id=user_id)

    async def restrict(self, user_id: base.Integer,
                       permissions: typing.Optional[ChatPermissions] = None,
                       until_date: typing.Union[base.Integer, datetime.datetime, datetime.timedelta, None] = None,
                       can_send_messages: typing.Union[base.Boolean, None] = None,
                       can_send_media_messages: typing.Union[base.Boolean, None] = None,
                       can_send_other_messages: typing.Union[base.Boolean, None] = None,
                       can_add_web_page_previews: typing.Union[base.Boolean, None] = None) -> base.Boolean:
        """
        Use this method to restrict a user in a supergroup.
        The bot must be an administrator in the supergroup for this to work and must have the appropriate admin rights.
        Pass True for all boolean parameters to lift restrictions from a user.

        Source: https://core.telegram.org/bots/api#restrictchatmember

        :param user_id: Unique identifier of the target user
        :type user_id: :obj:`base.Integer`
        :param permissions: New user permissions
        :type permissions: :obj:`ChatPermissions`
        :param until_date: Date when restrictions will be lifted for the user, unix time.
        :type until_date: :obj:`typing.Union[base.Integer, None]`
        :param can_send_messages: Pass True, if the user can send text messages, contacts, locations and venues
        :type can_send_messages: :obj:`typing.Union[base.Boolean, None]`
        :param can_send_media_messages: Pass True, if the user can send audios, documents, photos, videos,
            video notes and voice notes, implies can_send_messages
        :type can_send_media_messages: :obj:`typing.Union[base.Boolean, None]`
        :param can_send_other_messages: Pass True, if the user can send animations, games, stickers and
            use inline bots, implies can_send_media_messages
        :type can_send_other_messages: :obj:`typing.Union[base.Boolean, None]`
        :param can_add_web_page_previews: Pass True, if the user may add web page previews to their messages,
            implies can_send_media_messages
        :type can_add_web_page_previews: :obj:`typing.Union[base.Boolean, None]`
        :return: Returns True on success.
        :rtype: :obj:`base.Boolean`
        """
        return await self.bot.restrict_chat_member(self.id, user_id=user_id,
                                                   permissions=permissions,
                                                   until_date=until_date,
                                                   can_send_messages=can_send_messages,
                                                   can_send_media_messages=can_send_media_messages,
                                                   can_send_other_messages=can_send_other_messages,
                                                   can_add_web_page_previews=can_add_web_page_previews)

    async def promote(self, user_id: base.Integer,
                      can_change_info: typing.Union[base.Boolean, None] = None,
                      can_post_messages: typing.Union[base.Boolean, None] = None,
                      can_edit_messages: typing.Union[base.Boolean, None] = None,
                      can_delete_messages: typing.Union[base.Boolean, None] = None,
                      can_invite_users: typing.Union[base.Boolean, None] = None,
                      can_restrict_members: typing.Union[base.Boolean, None] = None,
                      can_pin_messages: typing.Union[base.Boolean, None] = None,
                      can_promote_members: typing.Union[base.Boolean, None] = None) -> base.Boolean:
        """
        Use this method to promote or demote a user in a supergroup or a channel.
        The bot must be an administrator in the chat for this to work and must have the appropriate admin rights.
        Pass False for all boolean parameters to demote a user.

        Source: https://core.telegram.org/bots/api#promotechatmember

        :param user_id: Unique identifier of the target user
        :type user_id: :obj:`base.Integer`
        :param can_change_info: Pass True, if the administrator can change chat title, photo and other settings
        :type can_change_info: :obj:`typing.Union[base.Boolean, None]`
        :param can_post_messages: Pass True, if the administrator can create channel posts, channels only
        :type can_post_messages: :obj:`typing.Union[base.Boolean, None]`
        :param can_edit_messages: Pass True, if the administrator can edit messages of other users, channels only
        :type can_edit_messages: :obj:`typing.Union[base.Boolean, None]`
        :param can_delete_messages: Pass True, if the administrator can delete messages of other users
        :type can_delete_messages: :obj:`typing.Union[base.Boolean, None]`
        :param can_invite_users: Pass True, if the administrator can invite new users to the chat
        :type can_invite_users: :obj:`typing.Union[base.Boolean, None]`
        :param can_restrict_members: Pass True, if the administrator can restrict, ban or unban chat members
        :type can_restrict_members: :obj:`typing.Union[base.Boolean, None]`
        :param can_pin_messages: Pass True, if the administrator can pin messages, supergroups only
        :type can_pin_messages: :obj:`typing.Union[base.Boolean, None]`
        :param can_promote_members: Pass True, if the administrator can add new administrators
            with a subset of his own privileges or demote administrators that he has promoted,
            directly or indirectly (promoted by administrators that were appointed by him)
        :type can_promote_members: :obj:`typing.Union[base.Boolean, None]`
        :return: Returns True on success.
        :rtype: :obj:`base.Boolean`
        """
        return await self.bot.promote_chat_member(self.id,
                                                  user_id=user_id,
                                                  can_change_info=can_change_info,
                                                  can_post_messages=can_post_messages,
                                                  can_edit_messages=can_edit_messages,
                                                  can_delete_messages=can_delete_messages,
                                                  can_invite_users=can_invite_users,
                                                  can_restrict_members=can_restrict_members,
                                                  can_pin_messages=can_pin_messages,
                                                  can_promote_members=can_promote_members)

<<<<<<< HEAD
    async def set_permissions(self, permissions: ChatPermissions) -> base.Boolean:
        """
        Use this method to set default chat permissions for all members.
        The bot must be an administrator in the group or a supergroup for this to work and must have the
        can_restrict_members admin rights.

        Returns True on success.

        :param permissions: New default chat permissions
        :return: True on success.
        """
        return await self.bot.set_chat_permissions(self.id, permissions=permissions)

=======
>>>>>>> b66ad876
    async def set_administrator_custom_title(self, user_id: base.Integer, custom_title: base.String) -> base.Boolean:
        """
        Use this method to set a custom title for an administrator in a supergroup promoted by the bot.

        Returns True on success.

        Source: https://core.telegram.org/bots/api#setchatadministratorcustomtitle

        :param user_id: Unique identifier of the target user
        :param custom_title: New custom title for the administrator; 0-16 characters, emoji are not allowed
        :return: True on success.
        """
        return await self.bot.set_chat_administrator_custom_title(chat_id=self.id, user_id=user_id, custom_title=custom_title)

<<<<<<< HEAD
    async def pin_message(self, message_id: base.Integer, disable_notification: base.Boolean = False) -> base.Boolean:
=======
    async def pin_message(self, message_id: int, disable_notification: bool = False):
>>>>>>> b66ad876
        """
        Use this method to pin a message in a supergroup.
        The bot must be an administrator in the chat for this to work and must have the appropriate admin rights.

        Source: https://core.telegram.org/bots/api#pinchatmessage

        :param message_id: Identifier of a message to pin
        :type message_id: :obj:`base.Integer`
        :param disable_notification: Pass True, if it is not necessary to send a notification to
            all group members about the new pinned message
        :type disable_notification: :obj:`typing.Union[base.Boolean, None]`
        :return: Returns True on success.
        :rtype: :obj:`base.Boolean`
        """
        return await self.bot.pin_chat_message(self.id, message_id, disable_notification)

    async def unpin_message(self) -> base.Boolean:
        """
        Use this method to unpin a message in a supergroup chat.
        The bot must be an administrator in the chat for this to work and must have the appropriate admin rights.

        Source: https://core.telegram.org/bots/api#unpinchatmessage

        :return: Returns True on success.
        :rtype: :obj:`base.Boolean`
        """
        return await self.bot.unpin_chat_message(self.id)

    async def leave(self) -> base.Boolean:
        """
        Use this method for your bot to leave a group, supergroup or channel.

        Source: https://core.telegram.org/bots/api#leavechat

        :return: Returns True on success.
        :rtype: :obj:`base.Boolean`
        """
        return await self.bot.leave_chat(self.id)

    async def get_administrators(self) -> typing.List[ChatMember]:
        """
        Use this method to get a list of administrators in a chat.

        Source: https://core.telegram.org/bots/api#getchatadministrators

        :return: On success, returns an Array of ChatMember objects that contains information about all
            chat administrators except other bots.
            If the chat is a group or a supergroup and no administrators were appointed,
            only the creator will be returned.
        :rtype: :obj:`typing.List[types.ChatMember]`
        """
        return await self.bot.get_chat_administrators(self.id)

    async def get_members_count(self) -> base.Integer:
        """
        Use this method to get the number of members in a chat.

        Source: https://core.telegram.org/bots/api#getchatmemberscount

        :return: Returns Int on success.
        :rtype: :obj:`base.Integer`
        """
        return await self.bot.get_chat_members_count(self.id)

    async def get_member(self, user_id: base.Integer) -> ChatMember:
        """
        Use this method to get information about a member of a chat.

        Source: https://core.telegram.org/bots/api#getchatmember

        :param user_id: Unique identifier of the target user
        :type user_id: :obj:`base.Integer`
        :return: Returns a ChatMember object on success.
        :rtype: :obj:`types.ChatMember`
        """
        return await self.bot.get_chat_member(self.id, user_id)

    async def set_sticker_set(self, sticker_set_name: base.String) -> base.Boolean:
        """
        Use this method to set a new group sticker set for a supergroup.
        The bot must be an administrator in the chat for this to work and must have the appropriate admin rights.

        Use the field can_set_sticker_set optionally returned in getChat requests to check
        if the bot can use this method.

        Source: https://core.telegram.org/bots/api#setchatstickerset

        :param sticker_set_name: Name of the sticker set to be set as the group sticker set
        :type sticker_set_name: :obj:`base.String`
        :return: Returns True on success
        :rtype: :obj:`base.Boolean`
        """
        return await self.bot.set_chat_sticker_set(self.id, sticker_set_name=sticker_set_name)

    async def delete_sticker_set(self) -> base.Boolean:
        """
        Use this method to delete a group sticker set from a supergroup.
        The bot must be an administrator in the chat for this to work and must have the appropriate admin rights.

        Use the field can_set_sticker_set optionally returned in getChat requests
        to check if the bot can use this method.

        Source: https://core.telegram.org/bots/api#deletechatstickerset

        :return: Returns True on success
        :rtype: :obj:`base.Boolean`
        """
        return await self.bot.delete_chat_sticker_set(self.id)

    async def do(self, action: base.String) -> base.Boolean:
        """
        Use this method when you need to tell the user that something is happening on the bot's side.
        The status is set for 5 seconds or less
        (when a message arrives from your bot, Telegram clients clear its typing status).

        We only recommend using this method when a response from the bot will take
        a noticeable amount of time to arrive.

        Source: https://core.telegram.org/bots/api#sendchataction

        :param action: Type of action to broadcast.
        :type action: :obj:`base.String`
        :return: Returns True on success.
        :rtype: :obj:`base.Boolean`
        """
        return await self.bot.send_chat_action(self.id, action)

    async def export_invite_link(self) -> base.String:
        """
        Use this method to export an invite link to a supergroup or a channel.
        The bot must be an administrator in the chat for this to work and must have the appropriate admin rights.

        Source: https://core.telegram.org/bots/api#exportchatinvitelink

        :return: Returns exported invite link as String on success.
        :rtype: :obj:`base.String`
        """
        if not self.invite_link:
            self.invite_link = await self.bot.export_chat_invite_link(self.id)

        return self.invite_link

    def __int__(self):
        return self.id


class ChatType(helper.Helper):
    """
    List of chat types

    :key: PRIVATE
    :key: GROUP
    :key: SUPER_GROUP
    :key: CHANNEL
    """

    mode = helper.HelperMode.lowercase

    PRIVATE = helper.Item()  # private
    GROUP = helper.Item()  # group
    SUPER_GROUP = helper.Item()  # supergroup
    CHANNEL = helper.Item()  # channel

    @staticmethod
    def _check(obj, chat_types) -> bool:
        if hasattr(obj, 'chat'):
            obj = obj.chat
        if not hasattr(obj, 'type'):
            return False
        return obj.type in chat_types

    @classmethod
    def is_private(cls, obj) -> bool:
        """
        Check chat is private

        :param obj:
        :return:
        """
        return cls._check(obj, [cls.PRIVATE])

    @classmethod
    def is_group(cls, obj) -> bool:
        """
        Check chat is group

        :param obj:
        :return:
        """
        return cls._check(obj, [cls.GROUP])

    @classmethod
    def is_super_group(cls, obj) -> bool:
        """
        Check chat is super-group

        :param obj:
        :return:
        """
        return cls._check(obj, [cls.SUPER_GROUP])

    @classmethod
    def is_group_or_super_group(cls, obj) -> bool:
        """
        Check chat is group or super-group

        :param obj:
        :return:
        """
        return cls._check(obj, [cls.GROUP, cls.SUPER_GROUP])

    @classmethod
    def is_channel(cls, obj) -> bool:
        """
        Check chat is channel

        :param obj:
        :return:
        """
        return cls._check(obj, [cls.CHANNEL])


class ChatActions(helper.Helper):
    """
    List of chat actions

    :key: TYPING
    :key: UPLOAD_PHOTO
    :key: RECORD_VIDEO
    :key: UPLOAD_VIDEO
    :key: RECORD_AUDIO
    :key: UPLOAD_AUDIO
    :key: UPLOAD_DOCUMENT
    :key: FIND_LOCATION
    :key: RECORD_VIDEO_NOTE
    :key: UPLOAD_VIDEO_NOTE
    """

    mode = helper.HelperMode.snake_case

    TYPING: str = helper.Item()  # typing
    UPLOAD_PHOTO: str = helper.Item()  # upload_photo
    RECORD_VIDEO: str = helper.Item()  # record_video
    UPLOAD_VIDEO: str = helper.Item()  # upload_video
    RECORD_AUDIO: str = helper.Item()  # record_audio
    UPLOAD_AUDIO: str = helper.Item()  # upload_audio
    UPLOAD_DOCUMENT: str = helper.Item()  # upload_document
    FIND_LOCATION: str = helper.Item()  # find_location
    RECORD_VIDEO_NOTE: str = helper.Item()  # record_video_note
    UPLOAD_VIDEO_NOTE: str = helper.Item()  # upload_video_note

    @classmethod
    async def _do(cls, action: str, sleep=None):
        from aiogram import Bot
        await Bot.get_current().send_chat_action(Chat.get_current().id, action)
        if sleep:
            await asyncio.sleep(sleep)

    @classmethod
    def calc_timeout(cls, text, timeout=.8):
        """
        Calculate timeout for text

        :param text:
        :param timeout:
        :return:
        """
        return min((len(str(text)) * timeout, 5.0))

    @classmethod
    async def typing(cls, sleep=None):
        """
        Do typing

        :param sleep: sleep timeout
        :return:
        """
        if isinstance(sleep, str):
            sleep = cls.calc_timeout(sleep)
        await cls._do(cls.TYPING, sleep)

    @classmethod
    async def upload_photo(cls, sleep=None):
        """
        Do upload_photo

        :param sleep: sleep timeout
        :return:
        """
        await cls._do(cls.UPLOAD_PHOTO, sleep)

    @classmethod
    async def record_video(cls, sleep=None):
        """
        Do record video

        :param sleep: sleep timeout
        :return:
        """
        await cls._do(cls.RECORD_VIDEO, sleep)

    @classmethod
    async def upload_video(cls, sleep=None):
        """
        Do upload video

        :param sleep: sleep timeout
        :return:
        """
        await cls._do(cls.UPLOAD_VIDEO, sleep)

    @classmethod
    async def record_audio(cls, sleep=None):
        """
        Do record audio

        :param sleep: sleep timeout
        :return:
        """
        await cls._do(cls.RECORD_AUDIO, sleep)

    @classmethod
    async def upload_audio(cls, sleep=None):
        """
        Do upload audio

        :param sleep: sleep timeout
        :return:
        """
        await cls._do(cls.UPLOAD_AUDIO, sleep)

    @classmethod
    async def upload_document(cls, sleep=None):
        """
        Do upload document

        :param sleep: sleep timeout
        :return:
        """
        await cls._do(cls.UPLOAD_DOCUMENT, sleep)

    @classmethod
    async def find_location(cls, sleep=None):
        """
        Do find location

        :param sleep: sleep timeout
        :return:
        """
        await cls._do(cls.FIND_LOCATION, sleep)

    @classmethod
    async def record_video_note(cls, sleep=None):
        """
        Do record video note

        :param sleep: sleep timeout
        :return:
        """
        await cls._do(cls.RECORD_VIDEO_NOTE, sleep)

    @classmethod
    async def upload_video_note(cls, sleep=None):
        """
        Do upload video note

        :param sleep: sleep timeout
        :return:
        """
        await cls._do(cls.UPLOAD_VIDEO_NOTE, sleep)<|MERGE_RESOLUTION|>--- conflicted
+++ resolved
@@ -297,7 +297,6 @@
                                                   can_pin_messages=can_pin_messages,
                                                   can_promote_members=can_promote_members)
 
-<<<<<<< HEAD
     async def set_permissions(self, permissions: ChatPermissions) -> base.Boolean:
         """
         Use this method to set default chat permissions for all members.
@@ -311,8 +310,6 @@
         """
         return await self.bot.set_chat_permissions(self.id, permissions=permissions)
 
-=======
->>>>>>> b66ad876
     async def set_administrator_custom_title(self, user_id: base.Integer, custom_title: base.String) -> base.Boolean:
         """
         Use this method to set a custom title for an administrator in a supergroup promoted by the bot.
@@ -327,11 +324,7 @@
         """
         return await self.bot.set_chat_administrator_custom_title(chat_id=self.id, user_id=user_id, custom_title=custom_title)
 
-<<<<<<< HEAD
     async def pin_message(self, message_id: base.Integer, disable_notification: base.Boolean = False) -> base.Boolean:
-=======
-    async def pin_message(self, message_id: int, disable_notification: bool = False):
->>>>>>> b66ad876
         """
         Use this method to pin a message in a supergroup.
         The bot must be an administrator in the chat for this to work and must have the appropriate admin rights.
