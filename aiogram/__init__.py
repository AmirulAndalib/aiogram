import asyncio
import os

from . import bot
from . import contrib
from . import dispatcher
from . import types
from . import utils
from .bot import Bot
from .dispatcher import Dispatcher
from .dispatcher import filters
from .dispatcher import middlewares
from .utils import exceptions, executor, helper, markdown as md

try:
    import uvloop
except ImportError:
    uvloop = None
else:
    if "DISABLE_UVLOOP" not in os.environ:
        asyncio.set_event_loop_policy(uvloop.EventLoopPolicy())

__all__ = [
    "Bot",
    "Dispatcher",
    "__api_version__",
    "__version__",
    "bot",
    "contrib",
    "dispatcher",
    "exceptions",
    "executor",
    "filters",
    "helper",
    "md",
    "middlewares",
    "types",
    "utils",
]

<<<<<<< HEAD
__version__ = "3.0.dev1"
__api_version__ = "4.3"
=======
__version__ = '2.4'
__api_version__ = '4.4'
>>>>>>> d5f5cea6
<|MERGE_RESOLUTION|>--- conflicted
+++ resolved
@@ -17,31 +17,26 @@
 except ImportError:
     uvloop = None
 else:
-    if "DISABLE_UVLOOP" not in os.environ:
+    if 'DISABLE_UVLOOP' not in os.environ:
         asyncio.set_event_loop_policy(uvloop.EventLoopPolicy())
 
 __all__ = [
-    "Bot",
-    "Dispatcher",
-    "__api_version__",
-    "__version__",
-    "bot",
-    "contrib",
-    "dispatcher",
-    "exceptions",
-    "executor",
-    "filters",
-    "helper",
-    "md",
-    "middlewares",
-    "types",
-    "utils",
+    'Bot',
+    'Dispatcher',
+    '__api_version__',
+    '__version__',
+    'bot',
+    'contrib',
+    'dispatcher',
+    'exceptions',
+    'executor',
+    'filters',
+    'helper',
+    'md',
+    'middlewares',
+    'types',
+    'utils'
 ]
 
-<<<<<<< HEAD
-__version__ = "3.0.dev1"
-__api_version__ = "4.3"
-=======
 __version__ = '2.4'
-__api_version__ = '4.4'
->>>>>>> d5f5cea6
+__api_version__ = '4.4'