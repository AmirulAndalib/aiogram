--- conflicted
+++ resolved
@@ -15,13 +15,8 @@
 
     message_text: str
     """Text of the message to be sent, 1-4096 characters"""
-<<<<<<< HEAD
-    parse_mode: Optional[str] = None
-    """Mode for parsing entities in the message text. See formatting options for more details."""
-=======
     parse_mode: Optional[str] = UNSET
     """Send Markdown or HTML, if you want Telegram apps to show bold, italic, fixed-width text or
     inline URLs in your bot's message."""
->>>>>>> 023245c7
     disable_web_page_preview: Optional[bool] = None
     """Disables link previews for links in the sent message"""